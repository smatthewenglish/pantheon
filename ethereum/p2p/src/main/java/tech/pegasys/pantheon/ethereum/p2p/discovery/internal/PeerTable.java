--- conflicted
+++ resolved
@@ -178,13 +178,7 @@
    */
   public List<DiscoveryPeer> nearestPeers(final BytesValue target, final int limit) {
     final BytesValue keccak256 = Hash.keccak256(target);
-<<<<<<< HEAD
-    return getAllPeers()
-        .stream()
-=======
     return getAllPeers().stream()
-        .filter(p -> p.getStatus() == PeerDiscoveryStatus.BONDED)
->>>>>>> dcfe2486
         .sorted(comparingInt((peer) -> distance(peer.keccak256(), keccak256)))
         .limit(limit)
         .collect(toList());
