--- conflicted
+++ resolved
@@ -90,19 +90,10 @@
       timer.runPeriodicHandlers();
       controller.getPeers().forEach(p -> p.setStatus(PeerDiscoveryStatus.KNOWN));
     }
-<<<<<<< HEAD
     verify(outboundMessageHandler, atLeast(5)).send(any(), captor.capture());
     final List<Packet> capturedFindNeighborsPackets =
-        captor
-            .getAllValues()
-            .stream()
+        captor.getAllValues().stream()
             .filter(p -> p.getType().equals(PacketType.PING))
-=======
-    verify(outboundMessageHandler, atLeast(5)).send(eq(peers.get(1)), captor.capture());
-    List<Packet> capturedFindNeighborsPackets =
-        captor.getAllValues().stream()
-            .filter(p -> p.getType().equals(PacketType.FIND_NEIGHBORS))
->>>>>>> dcfe2486
             .collect(Collectors.toList());
     assertThat(capturedFindNeighborsPackets.size()).isEqualTo(5);
 
