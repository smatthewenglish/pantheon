--- conflicted
+++ resolved
@@ -333,15 +333,8 @@
     // Verify that the FIND_NEIGHBORS packet was sent with target == localPeer.
     final ArgumentCaptor<Packet> captor = ArgumentCaptor.forClass(Packet.class);
     verify(outboundMessageHandler, atLeast(1)).send(eq(peers.get(0)), captor.capture());
-<<<<<<< HEAD
     final List<Packet> neighborsPackets =
-        captor
-            .getAllValues()
-            .stream()
-=======
-    List<Packet> neighborsPackets =
         captor.getAllValues().stream()
->>>>>>> dcfe2486
             .filter(p -> p.getType().equals(PacketType.FIND_NEIGHBORS))
             .collect(Collectors.toList());
     assertThat(neighborsPackets.size()).isEqualTo(1);
