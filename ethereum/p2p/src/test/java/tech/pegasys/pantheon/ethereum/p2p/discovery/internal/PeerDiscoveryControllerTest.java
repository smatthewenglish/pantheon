--- conflicted
+++ resolved
@@ -452,18 +452,6 @@
         .filteredOn(p -> p.equals(peers.get(2)) && p.getStatus() == PeerDiscoveryStatus.BONDED)
         .hasSize(1);
 
-<<<<<<< HEAD
-    // Wait for 1 second and ensure that only 1 PING was ever sent to peer[2].
-    Thread.sleep(1000);
-=======
-    // Simulate bonding and neighbors packet from the second boostrap peer, with peer[2] reported in
-    // the peer list.
-    pongPacket = Packet.create(PacketType.PONG, packetData, keyPairs.get(1));
-    controller.onMessage(pongPacket, peers.get(1));
-    neighborsPacket = Packet.create(PacketType.NEIGHBORS, neighbors, keyPairs.get(1));
-    controller.onMessage(neighborsPacket, peers.get(1));
-
->>>>>>> ff9592e3
     verify(outboundMessageHandler, times(1))
         .send(eq(peers.get(2)), matchPacketOfType(PacketType.PING));
   }
