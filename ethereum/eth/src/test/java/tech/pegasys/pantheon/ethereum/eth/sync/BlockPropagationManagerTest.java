--- conflicted
+++ resolved
@@ -466,15 +466,8 @@
   public void purgesOldBlocks() {
     final int oldBlocksToImport = 3;
     syncConfig =
-<<<<<<< HEAD
-        SynchronizerConfiguration.builder()
-            .blockPropagationRange(-oldBlocksToImport, 5)
-            .build()
-            .validated(blockchain);
+        SynchronizerConfiguration.builder().blockPropagationRange(-oldBlocksToImport, 5).build();
     BlockBroadcaster<Void> blockBroadcaster = mock(BlockBroadcaster.class);
-=======
-        SynchronizerConfiguration.builder().blockPropagationRange(-oldBlocksToImport, 5).build();
->>>>>>> d421cf9e
     final BlockPropagationManager<Void> blockPropagationManager =
         new BlockPropagationManager<>(
             syncConfig,
